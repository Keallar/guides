--- conflicted
+++ resolved
@@ -45,12 +45,12 @@
     <link rel="stylesheet" href="https://cdn.jsdelivr.net/npm/docsearch.js@2/dist/cdn/docsearch.min.css" />
   </head>
   <body data-spy="scroll" data-target="#secondary-navigation" data-offset="50">
-<<<<<<< HEAD
     {{- partial "single/header" . -}}
     <div class="container-fluid">
       <div class="row flex-xl-nowrap">
         {{- partial "single/sidebar" . -}}
         {{- partial "single/toc" . -}}
+
         <main class="col-12 col-md-9 col-xl-8 py-md-3 pl-md-5 ct-content">
           <div class="ct-page-title">
             {{ if isset .Params "section" }}
@@ -59,112 +59,6 @@
               <h1 class="ct-title" id="content">{{ .Section | humanize | title }} &mdash; {{ .Title }}</h1>
             {{ end }}
 
-=======
-    <header class="navbar navbar-dark flex-row align-items-md-center ct-navbar">
-      <a class="navbar-brand mr-0 mr-md-2" href="{{ "/" | relURL }}" aria-label="Bootstrap">
-        <img src="{{ "/assets/img/brand/white.png" | relURL }}" alt="Hanami guides logo">
-      </a>
-      <button class="navbar-toggler d-md-none" type="button" data-toggle="collapse" data-target="#ct-docs-nav" aria-expanded="false" aria-label="Toggle navigation">
-        <span class="navbar-toggler-icon"></span>
-      </button>
-      <ul class="navbar-nav flex-row mr-auto ml-4 d-none d-md-flex">
-        <li class="nav-item">
-          <form>
-            <input type="text" placeholder="Search" class="form-control" id="search-input" />
-          </form>
-        </li>
-      </ul>
-      <div class="d-none d-sm-block ml-auto">
-        <ul class="navbar-nav ct-navbar-nav flex-row align-items-center">
-          <li class="nav-item">
-            <a class="nav-link nav-link-icon" href="http://hanamirb.org" target="_blank" title="Hanami website">
-              <i class="ni ni-world"></i>
-            </a>
-          </li>
-          <li class="nav-item">
-            <a class="nav-link nav-link-icon" href="{{ .Site.Params.githubrepo }}/edit/{{ getenv "BRANCH" }}/content/{{ .File.Path }}" target="_blank" title="Edit this page">
-              <i class="fa fa-pencil-square-o"></i>
-            </a>
-          </li>
-          <li class="nav-item">
-            <a class="nav-link nav-link-icon" href="https://github.com/{{ .Site.Params.github }}" target="_blank" title="Star Hanami on GitHub">
-              <i class="fa fa-github"></i>
-            </a>
-          </li>
-          <li class="nav-item">
-            <a class="nav-link nav-link-icon" href="https://twitter.com/{{ .Site.Params.twitter }}" target="_blank" title="Follow Hanami on Twitter">
-              <i class="fa fa-twitter"></i>
-            </a>
-          </li>
-          <li class="nav-item">
-            <a class="nav-link nav-link-icon" href="https://www.facebook.com/{{ .Site.Params.twitter }}" target="_blank" title="Like Hanami on Facebook">
-              <i class="fa fa-facebook-square"></i>
-            </a>
-          </li>
-          <li class="nav-item">
-            <a class="nav-link nav-link-icon" href="https://www.instagram.com/{{ .Site.Params.twitter }}" target="_blank" title="Follow Hanami on Instagram">
-              <i class="fa fa-instagram"></i>
-            </a>
-          </li>
-          <li class="nav-item">
-            <a class="nav-link nav-link-icon" href="http://chat.hanamirb.org/" target="_blank" title="Hanami chat">
-              <i class="ni ni-chat-round"></i>
-            </a>
-          </li>
-          <li class="nav-item">
-            <a class="nav-link nav-link-icon" href="https://github.com/hanami/guides/releases" target="_blank" title="Download Hanami Guides for offline usage">
-              <i class="fa fa-cloud-download"></i>
-            </a>
-          </li>
-          <!-- <li class="nav-item"> -->
-          <!--   <span class="badge badge-pill badge-primary">v{{ .Site.Params.hanamiversion }}</span> -->
-          <!-- </li> -->
-        </ul>
-      </div>
-    </header>
-    <div class="container-fluid">
-      <div class="row flex-xl-nowrap">
-        <div class="col-12 col-md-3 col-xl-2 ct-sidebar">
-          <nav class="collapse ct-links" id="ct-docs-nav">
-            <!-- Show links for all groups -->
-            <div class="ct-toc-item active">
-            {{ $hanamiversion := .CurrentSection.FirstSection.Params.version }}
-            {{ range (where .Site.Sections "Params.version" "=" $hanamiversion) }}
-              {{ range sort .Sections ".Params.order" }}
-                {{ $t := title ( .Title | humanize) }}
-                <span class="ct-toc-link">{{ $t }}</span>
-                <ul class="nav ct-sidenav">
-                {{ range sort .Pages ".Params.order" }}
-                  {{ if eq .URL $.Page.URL }}
-                  <li class="active ct-sidenav-active">
-                  {{ else }}
-                  <li>
-                  {{ end }}
-                    <a href="{{ .URL }}">{{ .Title }}</a>
-                  </li>
-                {{ end }}
-                </ul>
-              {{ end }}
-            {{ end }}
-            </div>
-          </nav>
-        </div>
-        <div class="d-none d-xl-block col-xl-2 ct-toc">
-          <ul class="section-nav" id="secondary-navigation">
-          {{ $sections := findRE `<h2.*?>(.|\n)*?</h2>` .Content }}
-          {{ range $sections }}
-            {{ $title := htmlUnescape (. | plainify) }}
-            {{ $anchor := trim (slicestr (index (findRE `id="(.*)"` .) 0) 4) `"` }}
-            <li class="toc-entry toc-h2">
-              <a href="#{{ $anchor }}" class="nav-link">{{ $title }}</a>
-            </li>
-          {{ end }}
-          </ul>
-        </div>
-        <main class="col-12 col-md-9 col-xl-8 py-md-3 pl-md-5 ct-content">
-          <div class="ct-page-title">
-            <h1 class="ct-title" id="content">{{ .Section | humanize | title }}: {{ .Title }}</h1>
->>>>>>> 5684fe04
             <div class="avatar-group mt-3">
             </div>
           </div>
